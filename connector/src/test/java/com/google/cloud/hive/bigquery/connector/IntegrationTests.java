/*
 * Copyright 2022 Google Inc. All Rights Reserved.
 *
 * Licensed under the Apache License, Version 2.0 (the "License");
 * you may not use this file except in compliance with the License.
 * You may obtain a copy of the License at
 *
 *       http://www.apache.org/licenses/LICENSE-2.0
 *
 * Unless required by applicable law or agreed to in writing, software
 * distributed under the License is distributed on an "AS IS" BASIS,
 * WITHOUT WARRANTIES OR CONDITIONS OF ANY KIND, either express or implied.
 * See the License for the specific language governing permissions and
 * limitations under the License.
 */
package com.google.cloud.hive.bigquery.connector;

import static com.google.cloud.hive.bigquery.connector.TestUtils.*;
import static org.junit.jupiter.api.Assertions.*;

import com.google.cloud.bigquery.BigQueryException;
import com.google.cloud.bigquery.TableResult;
import com.google.cloud.hive.bigquery.connector.config.HiveBigQueryConfig;
import com.google.cloud.storage.*;
import com.klarna.hiverunner.*;
import com.klarna.hiverunner.builder.HiveShellBuilder;
import com.klarna.hiverunner.config.HiveRunnerConfig;
import java.io.IOException;
import java.nio.file.Files;
import java.nio.file.Path;
import java.util.List;
import java.util.stream.Collectors;
import java.util.stream.Stream;
import org.apache.commons.io.FileUtils;
import org.apache.hadoop.hive.conf.HiveConf.ConfVars;
import org.junit.jupiter.api.Test;
import repackaged.by.hivebqconnector.com.google.common.collect.ImmutableList;

// TODO: When running the tests, some noisy exceptions are displayed in the output:
//  "javax.jdo.JDOFatalUserException: Persistence Manager has been closed".
//  Those exceptions don't impact the execution of the tests, although they perhaps
//  make them run a bit slower overall. This seems related to:
//  https://issues.apache.org/jira/browse/HIVE-25261, which was fixed in Hive 4.0.0,
//  so we might have to find a workaround to make those go away with Hive 3.X.X.

public class IntegrationTests {

  private Path tmpDir;
  private HiveServerContainer hiveServerContainer; // Hive server
  private HiveShell hive; // Hive client

  public void setUp() {
    // Set up the Hive server and client
    try {
      tmpDir = Files.createTempDirectory("hiverunner_test");
    } catch (IOException e) {
      throw new RuntimeException(e);
    }
    HiveServerContext context = new StandaloneHiveServerContext(tmpDir, new HiveRunnerConfig());
    hiveServerContainer = new HiveServerContainer(context);
    HiveShellBuilder hiveBuilder = new HiveShellBuilder();
    hiveBuilder.setHiveServerContainer(hiveServerContainer);
    hive = hiveBuilder.buildShell();
    // Create the test dataset and table in BigQuery
    try {
      createDataset(DATASET);
    } catch (BigQueryException e) {
      if (e.getMessage().contains("Already Exists")) {
        deleteDatasetAndTables(DATASET);
        createDataset(DATASET);
      }
    }
    // Create the bucket for 'indirect' jobs.
    try {
      createBucket(TEMP_BUCKET_NAME);
    } catch (StorageException e) {
      if (e.getCode() == 409) { // Bucket already exists
        deleteBucket(TEMP_BUCKET_NAME);
        createBucket(TEMP_BUCKET_NAME);
      }
    }
  }

  public void tearDown() {
    // Cleanup the test BQ dataset and GCS bucket
    deleteDatasetAndTables(DATASET);
    deleteBucket(TEMP_BUCKET_NAME);
    // Tear down the Hive server
    hiveServerContainer.tearDown();
    try {
      FileUtils.deleteDirectory(tmpDir.toFile());
    } catch (IOException e) {
      throw new RuntimeException(e);
    }
  }

  public void initHive() {
    initHive("mr", HiveBigQueryConfig.AVRO);
  }

  public void initHive(String engine, String readDataFormat) {
    initHive(engine, readDataFormat, TEMP_GCS_PATH);
  }

  public void initHive(String engine, String readDataFormat, String tempGcsPath) {
    hive.setHiveConfValue(ConfVars.HIVE_EXECUTION_ENGINE.varname, engine);
    hive.setHiveConfValue(HiveBigQueryConfig.READ_DATA_FORMAT_KEY, readDataFormat);
    hive.setHiveConfValue(HiveBigQueryConfig.TEMP_GCS_PATH_KEY, tempGcsPath);
    hive.setHiveConfValue(
        "fs.gs.impl", "com.google.cloud.hadoop.fs.gcs.GoogleHadoopFileSystem"); // GCS Connector
    hive.start();
    hive.execute("CREATE DATABASE source_db");
  }

  // ---------------------------------------------------------------------------------------------------

  /**
   * Check that the user didn't forget to provide all the required properties when creating a Hive
   * table.
   */
  @Test
  public void testMissingTableProperties() {
    setUp();
    initHive();
    Throwable exception =
        assertThrows(
            RuntimeException.class,
            () ->
                hive.execute(
                    String.join(
                        "\n",
                        "CREATE TABLE some_table (number BIGINT, text" + " STRING)",
                        "STORED BY"
                            + " 'com.google.cloud.hive.bigquery.connector.BigQueryStorageHandler';")));
    assertTrue(
        exception
            .getMessage()
            .contains(
                "The following table property(ies) must be provided: bq.project,"
                    + " bq.dataset, bq.table"));
    tearDown();
  }

  // ---------------------------------------------------------------------------------------------------

  /** Check that we tell the user when they use unsupported Hive types. */
  @Test
  public void testUnsupportedTypes() {
    setUp();
    initHive();
    for (String type : ImmutableList.of("float", "int", "smallint", "tinyint")) {
      Throwable exception =
          assertThrows(
              RuntimeException.class,
              () ->
                  hive.execute(
                      String.join(
                          "\n",
                          "CREATE TABLE " + TEST_TABLE_NAME + " (number " + type + ")",
                          "STORED BY"
                              + " 'com.google.cloud.hive.bigquery.connector.BigQueryStorageHandler'")));
      assertTrue(exception.getMessage().contains("Unsupported Hive type: " + type));
    }
    tearDown();
  }

  // ---------------------------------------------------------------------------------------------------

  /** Check that reading an empty BQ table actually returns 0 results. */
  public void readEmptyTable(String engine, String readDataFormat) {
    runBqQuery(BIGQUERY_TEST_TABLE_CREATE_QUERY);
    initHive(engine, readDataFormat);
    hive.execute(HIVE_TEST_TABLE_CREATE_QUERY);
    List<Object[]> rows = hive.executeStatement(String.format("SELECT * FROM %s", TEST_TABLE_NAME));
    assertEquals(0, rows.size());
  }

  @Test
  public void testReadEmptyTable() {
    for (String engine : new String[] {"mr", "tez"}) {
<<<<<<< HEAD
      for (String readDataFormat : new String[] {RunConf.ARROW, RunConf.AVRO}) {
=======
      for (String readDataFormat :
          new String[] {HiveBigQueryConfig.ARROW /*, HiveBigQueryConfig.AVRO*/}) {
>>>>>>> 12881882
        setUp();
        readEmptyTable(engine, readDataFormat);
        tearDown();
      }
    }
  }

  // ---------------------------------------------------------------------------------------------------

  /** Test the WHERE clause */
  public void whereClause(String engine, String readDataFormat) {
    runBqQuery(BIGQUERY_TEST_TABLE_CREATE_QUERY);
    initHive(engine, readDataFormat);
    hive.execute(HIVE_TEST_TABLE_CREATE_QUERY);
    // Insert data into BQ using the BQ SDK
    runBqQuery(
        String.format(
            "INSERT `%s.%s` VALUES (123, 'hello'), (999, 'abcd')", DATASET, TEST_TABLE_NAME));
    TableResult result =
        runBqQuery(String.format("SELECT * FROM `%s.%s`", DATASET, TEST_TABLE_NAME));
    // Make sure the initial data is there
    assertEquals(2, result.getTotalRows());
    // Read filtered data using Hive
    List<Object[]> rows =
        hive.executeStatement(
            String.format("SELECT * FROM %s WHERE number = 999", TEST_TABLE_NAME));
    // Verify we get the expected rows
    assertArrayEquals(
        new Object[] {
          new Object[] {999L, "abcd"},
        },
        rows.toArray());
    // TODO: Confirm that the predicate was in fact pushed down to BigQuery
  }

  @Test
  public void testWhereClause() {
    for (String engine : new String[] {"mr", "tez"}) {
<<<<<<< HEAD
      for (String readDataFormat : new String[] {RunConf.ARROW, RunConf.AVRO}) {
=======
      for (String readDataFormat :
          new String[] {HiveBigQueryConfig.ARROW /*, HiveBigQueryConfig.AVRO*/}) {
>>>>>>> 12881882
        setUp();
        whereClause(engine, readDataFormat);
        tearDown();
      }
    }
  }

  // ---------------------------------------------------------------------------------------------------

  /** Test the `SELECT` statement with explicit columns (i.e. not `SELECT *`) */
  public void selectExplicitColumns(String engine, String readDataFormat) {
    runBqQuery(BIGQUERY_TEST_TABLE_CREATE_QUERY);
    initHive(engine, readDataFormat);
    hive.execute(HIVE_TEST_TABLE_CREATE_QUERY);
    // Insert data into BQ using the BQ SDK
    runBqQuery(
        String.format(
            "INSERT `%s.%s` VALUES (123, 'hello'), (999, 'abcd')", DATASET, TEST_TABLE_NAME));
    TableResult result =
        runBqQuery(String.format("SELECT * FROM `%s.%s`", DATASET, TEST_TABLE_NAME));
    // Make sure the initial data is there
    assertEquals(2, result.getTotalRows());
    // Read filtered data using Hive
    // Try with both columns in order
    List<Object[]> rows =
        hive.executeStatement(
            String.format("SELECT number, text FROM %s ORDER BY number", TEST_TABLE_NAME));
    assertArrayEquals(
        new Object[] {
          new Object[] {123L, "hello"},
          new Object[] {999L, "abcd"}
        },
        rows.toArray());
    // Try in different order
    rows =
        hive.executeStatement(
            String.format("SELECT text, number FROM %s ORDER BY number", TEST_TABLE_NAME));
    assertArrayEquals(
        new Object[] {
          new Object[] {"hello", 123L},
          new Object[] {"abcd", 999L}
        },
        rows.toArray());
    // Try a single column
    rows =
        hive.executeStatement(
            String.format("SELECT number FROM %s ORDER BY number", TEST_TABLE_NAME));
    assertArrayEquals(new Object[] {new Object[] {123L}, new Object[] {999L}}, rows.toArray());
    // Try another single column
    rows =
        hive.executeStatement(String.format("SELECT text FROM %s ORDER BY text", TEST_TABLE_NAME));
    assertArrayEquals(new Object[] {new Object[] {"abcd"}, new Object[] {"hello"}}, rows.toArray());
  }

  @Test
  public void testSelectExplicitColumns() {
    for (String engine : new String[] {"mr", "tez"}) {
<<<<<<< HEAD
      for (String readDataFormat : new String[] {RunConf.ARROW, RunConf.AVRO}) {
=======
      for (String readDataFormat :
          new String[] {HiveBigQueryConfig.ARROW /*, HiveBigQueryConfig.AVRO*/}) {
>>>>>>> 12881882
        setUp();
        selectExplicitColumns(engine, readDataFormat);
        tearDown();
      }
    }
  }

  // ---------------------------------------------------------------------------------------------------

  /** Smoke test to make sure BigQuery accepts all different types of pushed predicates */
  @Test
  public void testWhereClauseAllTypes() {
    setUp();
    runBqQuery(BIGQUERY_ALL_TYPES_TABLE_CREATE_QUERY);
    initHive();
    hive.execute(HIVE_ALL_TYPES_TABLE_CREATE_QUERY);
    hive.executeStatement(
        Stream.of(
                "SELECT * FROM " + ALL_TYPES_TABLE_NAME + " WHERE",
                "((int_val > 10 AND bl = TRUE)",
                "OR (str = 'hello' OR day >= to_date('2000-01-01')))",
                "AND (ts BETWEEN TIMESTAMP'2018-09-05 00:10:04.19' AND"
                    + " TIMESTAMP'2019-06-11 03:55:10.00')",
                "AND (fl <= 4.2)")
            .collect(Collectors.joining("\n")));
    tearDown();
    // TODO: Confirm that the predicates were in fact pushed down to BigQuery
  }
}<|MERGE_RESOLUTION|>--- conflicted
+++ resolved
@@ -178,12 +178,8 @@
   @Test
   public void testReadEmptyTable() {
     for (String engine : new String[] {"mr", "tez"}) {
-<<<<<<< HEAD
-      for (String readDataFormat : new String[] {RunConf.ARROW, RunConf.AVRO}) {
-=======
       for (String readDataFormat :
-          new String[] {HiveBigQueryConfig.ARROW /*, HiveBigQueryConfig.AVRO*/}) {
->>>>>>> 12881882
+          new String[] {HiveBigQueryConfig.ARROW, HiveBigQueryConfig.AVRO}) {
         setUp();
         readEmptyTable(engine, readDataFormat);
         tearDown();
@@ -222,12 +218,8 @@
   @Test
   public void testWhereClause() {
     for (String engine : new String[] {"mr", "tez"}) {
-<<<<<<< HEAD
-      for (String readDataFormat : new String[] {RunConf.ARROW, RunConf.AVRO}) {
-=======
       for (String readDataFormat :
-          new String[] {HiveBigQueryConfig.ARROW /*, HiveBigQueryConfig.AVRO*/}) {
->>>>>>> 12881882
+          new String[] {HiveBigQueryConfig.ARROW, HiveBigQueryConfig.AVRO}) {
         setUp();
         whereClause(engine, readDataFormat);
         tearDown();
@@ -285,12 +277,8 @@
   @Test
   public void testSelectExplicitColumns() {
     for (String engine : new String[] {"mr", "tez"}) {
-<<<<<<< HEAD
-      for (String readDataFormat : new String[] {RunConf.ARROW, RunConf.AVRO}) {
-=======
       for (String readDataFormat :
-          new String[] {HiveBigQueryConfig.ARROW /*, HiveBigQueryConfig.AVRO*/}) {
->>>>>>> 12881882
+          new String[] {HiveBigQueryConfig.ARROW, HiveBigQueryConfig.AVRO}) {
         setUp();
         selectExplicitColumns(engine, readDataFormat);
         tearDown();
