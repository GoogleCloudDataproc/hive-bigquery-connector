--- conflicted
+++ resolved
@@ -19,7 +19,9 @@
 import com.google.cloud.bigquery.BigQueryOptions;
 import com.google.cloud.bigquery.DatasetId;
 import com.google.cloud.bigquery.DatasetInfo;
+import com.google.cloud.bigquery.TableId;
 import com.google.cloud.bigquery.TableInfo;
+import com.google.cloud.bigquery.connector.common.BigQueryClient;
 import com.google.cloud.bigquery.connector.common.BigQueryClientModule;
 import com.google.cloud.bigquery.connector.common.BigQueryCredentialsSupplier;
 import com.google.cloud.hive.bigquery.connector.config.HiveBigQueryConnectorModule;
@@ -29,6 +31,7 @@
 import java.util.HashMap;
 import java.util.List;
 import java.util.Map;
+import java.util.Optional;
 import java.util.Properties;
 import java.util.concurrent.TimeUnit;
 import java.util.stream.Collectors;
@@ -38,6 +41,7 @@
 import org.slf4j.LoggerFactory;
 import repackaged.by.hivebqconnector.com.google.common.cache.Cache;
 import repackaged.by.hivebqconnector.com.google.common.cache.CacheBuilder;
+import repackaged.by.hivebqconnector.com.google.common.collect.ImmutableMap;
 import repackaged.by.hivebqconnector.com.google.common.collect.Lists;
 
 public class TestUtils {
@@ -86,7 +90,7 @@
 
   public static String BIGQUERY_MANAGED_TEST_TABLE_CREATE_QUERY =
       Stream.of(
-              "CREATE TABLE " + DATASET + "." + MANAGED_TEST_TABLE_NAME + " (",
+              "CREATE TABLE ${dataset}." + MANAGED_TEST_TABLE_NAME + " (",
               "int_val INT64,",
               "bl BOOL,",
               "str STRING,",
@@ -151,7 +155,6 @@
               ");")
           .collect(Collectors.joining("\n"));
 
-<<<<<<< HEAD
   public static String HIVE_MANAGED_TEST_TABLE_CREATE_QUERY =
       Stream.of(
               "CREATE TABLE " + MANAGED_TEST_TABLE_NAME + " (",
@@ -169,16 +172,13 @@
               ")",
               "STORED BY" + " 'com.google.cloud.hive.bigquery.connector.BigQueryStorageHandler'",
               "TBLPROPERTIES (",
-              "  'bq.project'='" + getProject() + "',",
-              "  'bq.dataset'='" + DATASET + "',",
+              "  'bq.project'='${project}',",
+              "  'bq.dataset'='${dataset}',",
               "  'bq.table'='" + MANAGED_TEST_TABLE_NAME + "'",
               ");")
           .collect(Collectors.joining("\n"));
 
-  private static final Cache<String, TableInfo> destinationTableCache =
-=======
   public static final Cache<String, TableInfo> destinationTableCache =
->>>>>>> 3c9129ba
       CacheBuilder.newBuilder().expireAfterWrite(15, TimeUnit.MINUTES).maximumSize(1000).build();
 
   /**
@@ -224,7 +224,7 @@
     bq.create(DatasetInfo.newBuilder(datasetId).setLocation(LOCATION).build());
   }
 
-  public static boolean bQTableExists(String tableName) {
+  public static boolean bQTableExists(String dataset, String tableName) {
     BigQueryClient bigQueryClient =
         new BigQueryClient(
             getBigquery(),
@@ -232,10 +232,10 @@
             Optional.empty(),
             destinationTableCache,
             ImmutableMap.of());
-    return bigQueryClient.tableExists(TableId.of(getProject(), DATASET, tableName));
-  }
-
-  public static TableInfo getTableInfo(String tableName) {
+    return bigQueryClient.tableExists(TableId.of(getProject(), dataset, tableName));
+  }
+
+  public static TableInfo getTableInfo(String dataset, String tableName) {
     BigQueryClient bigQueryClient =
         new BigQueryClient(
             getBigquery(),
@@ -243,7 +243,7 @@
             Optional.empty(),
             destinationTableCache,
             ImmutableMap.of());
-    return bigQueryClient.getTable(TableId.of(getProject(), DATASET, tableName));
+    return bigQueryClient.getTable(TableId.of(getProject(), dataset, tableName));
   }
 
   public static void deleteDatasetAndTables(String dataset) {
