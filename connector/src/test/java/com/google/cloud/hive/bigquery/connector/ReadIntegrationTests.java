--- conflicted
+++ resolved
@@ -357,33 +357,6 @@
         ALL_TYPES_TABLE_NAME, HIVE_ALL_TYPES_TABLE_DDL, BIGQUERY_ALL_TYPES_TABLE_DDL);
     // Insert data into the BQ table using the BQ SDK
     runBqQuery(
-<<<<<<< HEAD
-        Stream.of(
-                String.format("INSERT `${dataset}.%s` VALUES (", ALL_TYPES_TABLE_NAME),
-                "11,",
-                "22,",
-                "33,",
-                "44,",
-                "true,",
-                "\"fixed char\",",
-                "\"var char\",",
-                "\"string\",",
-                "cast(\"2019-03-18\" as date),",
-                "cast(\"2019-03-18T01:23:45.678901\" as timestamp),",
-                "cast(\"bytes\" as bytes),",
-                "2.0,",
-                "4.2,",
-                "struct(",
-                "  cast(\"-9999999999999999999999999999.9999999999\" as bignumeric),",
-                "  cast(\"9999999999999999999999999999.9999999999\" as bignumeric),",
-                "  cast(3.14 as bignumeric),",
-                "  cast(\"3141592653589793238462643383.2795028841\" as bignumeric)",
-                "),",
-                "[1, 2, 3],",
-                "[(select as struct 1)]",
-                ")")
-            .collect(Collectors.joining("\n")));
-=======
         String.join(
             "\n",
             String.format("INSERT `${dataset}.%s` VALUES (", ALL_TYPES_TABLE_NAME),
@@ -401,10 +374,10 @@
             "2.0,",
             "4.2,",
             "struct(",
-            "  cast(\"-99999999999999999999999999999.999999999\" as numeric),",
-            "  cast(\"99999999999999999999999999999.999999999\" as numeric),",
-            "  cast(3.14 as numeric),",
-            "  cast(\"31415926535897932384626433832.795028841\" as numeric)",
+            "  cast(\"-9999999999999999999999999999.9999999999\" as bignumeric),",
+            "  cast(\"9999999999999999999999999999.9999999999\" as bignumeric),",
+            "  cast(3.14 as bignumeric),",
+            "  cast(\"3141592653589793238462643383.2795028841\" as bignumeric)",
             "),",
             "[1, 2, 3],",
             "[(select as struct 111), (select as struct 222), (select as struct 333)],",
@@ -412,7 +385,6 @@
             "[struct('a_key', [struct('a_subkey', 888)]), struct('b_key', [struct('b_subkey',"
                 + " 999)])]",
             ")"));
->>>>>>> 1292ecf0
     // Read the data using Hive
     List<Object[]> rows = runHiveStatement("SELECT * FROM " + ALL_TYPES_TABLE_NAME);
     assertEquals(1, rows.size());
