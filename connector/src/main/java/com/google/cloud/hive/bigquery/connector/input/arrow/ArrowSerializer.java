--- conflicted
+++ resolved
@@ -77,7 +77,6 @@
     }
 
     if (objectInspector instanceof HiveDecimalObjectInspector) {
-<<<<<<< HEAD
       BigDecimal decimalValue;
       if (value instanceof Decimal256Vector) {
         decimalValue = ((Decimal256Vector) value).getObject(rowId);
@@ -85,12 +84,6 @@
         decimalValue = (BigDecimal) value;
       }
       HiveDecimal hiveDecimal = HiveDecimal.create(decimalValue);
-      HiveDecimalObjectInspector hdoi = (HiveDecimalObjectInspector) objectInspector;
-      HiveDecimal.enforcePrecisionScale(hiveDecimal, hdoi.precision(), hdoi.scale());
-=======
-      BigDecimal decimalValue = ((DecimalVector) value).getObject(rowId);
-      HiveDecimal hiveDecimal = HiveDecimal.create(decimalValue);
->>>>>>> a22e23cb
       return new HiveDecimalWritable(hiveDecimal);
     }
 
