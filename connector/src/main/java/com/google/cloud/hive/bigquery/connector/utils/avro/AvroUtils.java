/*
 * Copyright 2022 Google Inc. All Rights Reserved.
 *
 * Licensed under the Apache License, Version 2.0 (the "License");
 * you may not use this file except in compliance with the License.
 * You may obtain a copy of the License at
 *
 *       http://www.apache.org/licenses/LICENSE-2.0
 *
 * Unless required by applicable law or agreed to in writing, software
 * distributed under the License is distributed on an "AS IS" BASIS,
 * WITHOUT WARRANTIES OR CONDITIONS OF ANY KIND, either express or implied.
 * See the License for the specific language governing permissions and
 * limitations under the License.
 */
package com.google.cloud.hive.bigquery.connector.utils.avro;

import com.google.cloud.bigquery.Field;
import com.google.cloud.bigquery.FieldList;
import com.google.cloud.bigquery.StandardSQLTypeName;
import com.google.cloud.hive.bigquery.connector.JobDetails;
import com.google.cloud.hive.bigquery.connector.output.indirect.IndirectUtils;
import com.google.cloud.hive.bigquery.connector.utils.hive.HiveUtils;
import com.google.cloud.hive.bigquery.connector.utils.hive.KeyValueObjectInspector;
import java.io.IOException;
import java.util.ArrayList;
import java.util.Arrays;
import java.util.List;
import java.util.TimeZone;
import java.util.UUID;
import org.apache.avro.Schema;
import org.apache.avro.file.CodecFactory;
import org.apache.avro.file.DataFileConstants;
import org.apache.avro.file.DataFileWriter;
import org.apache.avro.generic.GenericDatumWriter;
import org.apache.avro.generic.GenericRecord;
import org.apache.avro.mapred.AvroJob;
import org.apache.avro.mapred.AvroOutputFormat;
import org.apache.hadoop.fs.FSDataOutputStream;
import org.apache.hadoop.fs.FileSystem;
import org.apache.hadoop.fs.Path;
import org.apache.hadoop.hive.serde2.avro.AvroSerDe;
import org.apache.hadoop.hive.serde2.objectinspector.*;
import org.apache.hadoop.hive.serde2.objectinspector.primitive.*;
import org.apache.hadoop.mapred.JobConf;
import org.apache.hadoop.mapred.TaskAttemptID;
import org.codehaus.jackson.node.IntNode;

public class AvroUtils {

  public static Schema getAvroSchema(StructObjectInspector soi, FieldList bigqueryFields) {
    List<Schema.Field> avroFields = new ArrayList<>();
    List<? extends StructField> allStructFieldRefs = soi.getAllStructFieldRefs();
    for (int i = 0; i < allStructFieldRefs.size(); i++) {
      StructField structField = allStructFieldRefs.get(i);
      Schema fieldSchema =
          getAvroSchema(structField.getFieldObjectInspector(), bigqueryFields.get(i));
      Schema.Field avroField =
          new Schema.Field(structField.getFieldName(), fieldSchema, null, null);
      avroFields.add(avroField);
    }
    Schema recordSchema =
        Schema.createRecord(
            "record_" + UUID.randomUUID().toString().replace("-", ""), null, null, false);
    recordSchema.setFields(avroFields);
    return recordSchema;
  }

  public static Schema getAvroSchema(ObjectInspector fieldOi, Field bigqueryField) {
    if (fieldOi instanceof ListObjectInspector) {
      ListObjectInspector loi = (ListObjectInspector) fieldOi;
      ObjectInspector elementOi = loi.getListElementObjectInspector();
      return Schema.createArray(getAvroSchema(elementOi, bigqueryField));
    }
    if (fieldOi instanceof StructObjectInspector) {
      return getAvroSchema((StructObjectInspector) fieldOi, bigqueryField.getSubFields());
    }
    if (fieldOi instanceof MapObjectInspector) {
      // Convert the Map type into a list of key/value records
      MapObjectInspector moi = (MapObjectInspector) fieldOi;
      Schema keySchema = Schema.create(Schema.Type.STRING);
      Schema.Field keyField =
          new Schema.Field(KeyValueObjectInspector.KEY_FIELD_NAME, keySchema, null, null);
      Schema valueSchema = getAvroSchema(moi.getMapValueObjectInspector(), bigqueryField);
      Schema.Field valueField =
          new Schema.Field(KeyValueObjectInspector.VALUE_FIELD_NAME, valueSchema, null, null);
      Schema entrySchema =
          Schema.createRecord(
              "map_" + UUID.randomUUID().toString().replace("-", ""), null, null, false);
      entrySchema.setFields(Arrays.asList(keyField, valueField));
      return Schema.createArray(entrySchema);
    }
    if (fieldOi instanceof ByteObjectInspector
        || fieldOi instanceof ShortObjectInspector
        || fieldOi instanceof IntObjectInspector) {
      return Schema.create(Schema.Type.INT);
    }
    if (fieldOi instanceof LongObjectInspector) {
      return Schema.create(Schema.Type.LONG);
    }
    if (fieldOi instanceof TimestampObjectInspector) {
      Schema schema = Schema.create(Schema.Type.LONG);
      if (bigqueryField.getType().getStandardType().equals(StandardSQLTypeName.TIMESTAMP)) {
        schema.addProp("logicalType", "timestamp-micros");
      } else if (bigqueryField.getType().getStandardType().equals(StandardSQLTypeName.DATETIME)) {
        schema.addProp("logicalType", "local-timestamp-micros");
      } else {
        throw new RuntimeException(
            String.format(
                "Unexpected BigQuery type `%s` for field `%s` with Hive type `%s`",
                bigqueryField.getType().getStandardType(),
                bigqueryField.getName(),
                fieldOi.getTypeName()));
      }
      return schema;
    }
    if (fieldOi instanceof TimestampLocalTZObjectInspector) {
      Schema schema = Schema.create(Schema.Type.LONG);
      schema.addProp("logicalType", "timestamp-micros");
      return schema;
    }
    if (fieldOi instanceof DateObjectInspector) {
      Schema schema = Schema.create(Schema.Type.INT);
      schema.addProp("logicalType", "date");
      return schema;
    }
    if (fieldOi instanceof FloatObjectInspector) {
      return Schema.create(Schema.Type.DOUBLE);
    }
    if (fieldOi instanceof DoubleObjectInspector) {
      return Schema.create(Schema.Type.DOUBLE);
    }
    if (fieldOi instanceof BooleanObjectInspector) {
      return Schema.create(Schema.Type.BOOLEAN);
    }
    if (fieldOi instanceof BinaryObjectInspector) {
      return Schema.create(Schema.Type.BYTES);
    }
    if (fieldOi instanceof HiveCharObjectInspector
        || fieldOi instanceof HiveVarcharObjectInspector
        || fieldOi instanceof StringObjectInspector) {
      return Schema.create(Schema.Type.STRING);
    }
    if (fieldOi instanceof HiveDecimalObjectInspector) {
      HiveDecimalObjectInspector hdoi = (HiveDecimalObjectInspector) fieldOi;
      Schema schema = Schema.create(Schema.Type.BYTES);
      schema.addProp("logicalType", "decimal");
      schema.addProp("precision", IntNode.valueOf(hdoi.precision()));
      schema.addProp("scale", IntNode.valueOf(hdoi.scale()));
      return schema;
    }

    String unsupportedCategory;
    if (fieldOi instanceof PrimitiveObjectInspector) {
      unsupportedCategory = ((PrimitiveObjectInspector) fieldOi).getPrimitiveCategory().name();
    } else {
      unsupportedCategory = fieldOi.getCategory().name();
    }

    throw new IllegalStateException("Unexpected type: " + unsupportedCategory);
  }

  /**
   * This function is used primarily to deal with UNION type objects, which are a union of two
   * components: "null" (if the type is nullable) and a primitive Avro type. This function
   * essentially decouples and returns those two components.
   */
  public static AvroSchemaInfo getSchemaInfo(Schema fieldSchema) {
    AvroSchemaInfo schemaInfo = new AvroSchemaInfo(fieldSchema, false);
    // Check if field is nullable, which is represented as an UNION of NULL and primitive type.
    if (schemaInfo.getActualSchema().getType() == Schema.Type.UNION) {
      if (fieldSchema.getTypes().size() == 2) {
        if (fieldSchema.getTypes().get(0).getType() == Schema.Type.NULL) {
          schemaInfo.setNullable(true);
          schemaInfo.setActualSchema(fieldSchema.getTypes().get(1));
        } else if (fieldSchema.getTypes().get(1).getType() == Schema.Type.NULL) {
          schemaInfo.setNullable(true);
          schemaInfo.setActualSchema(fieldSchema.getTypes().get(0));
        } else {
          throw new RuntimeException("Unexpected type: " + fieldSchema);
        }
      } else {
        throw new RuntimeException("Unexpected type: " + fieldSchema);
      }
    }
    return schemaInfo;
  }

  /**
<<<<<<< HEAD
   * Makes some modifications to the provided Avro schema to be compatible with the way we store
   * Hive data in BigQuery.
=======
   * Creates a temporary Avro file in GCS for the current task to write records to. This file will
   * later be loaded into the destination BigQuery table by the output committer at the end of the
   * job.
>>>>>>> a22e23cb
   */
  public static DataFileWriter<GenericRecord> createDataFileWriter(
      JobConf jobConf, JobDetails jobDetails) {
    Schema schema = jobDetails.getAvroSchema();
    GenericDatumWriter<GenericRecord> gdw = new GenericDatumWriter<>(schema);
    DataFileWriter<GenericRecord> dataFileWriter = new DataFileWriter<>(gdw);
    int level = jobConf.getInt(AvroOutputFormat.DEFLATE_LEVEL_KEY, CodecFactory.DEFAULT_DEFLATE_LEVEL);
    String codecName = jobConf.get(AvroJob.OUTPUT_CODEC, "deflate");
    CodecFactory factory =
        codecName.equals(DataFileConstants.DEFLATE_CODEC)
            ? CodecFactory.deflateCodec(level)
            : CodecFactory.fromString(codecName);
    dataFileWriter.setCodec(factory);
    dataFileWriter.setMeta(AvroSerDe.WRITER_TIME_ZONE, TimeZone.getDefault().toZoneId().toString());
    TaskAttemptID taskAttemptID = HiveUtils.taskAttemptIDWrapper(jobConf);
    Path filePath =
        IndirectUtils.getTaskAvroTempFile(
            jobConf,
            jobDetails.getHmsDbTableName(),
            jobDetails.getTableId(),
            jobDetails.getGcsTempPath(),
            taskAttemptID);
    try {
      FileSystem fileSystem = filePath.getFileSystem(jobConf);
      FSDataOutputStream fsDataOutputStream = fileSystem.create(filePath);
      dataFileWriter.create(schema, fsDataOutputStream);
    } catch (IOException e) {
      throw new RuntimeException(e);
    }
    return dataFileWriter;
  }
}<|MERGE_RESOLUTION|>--- conflicted
+++ resolved
@@ -187,21 +187,17 @@
   }
 
   /**
-<<<<<<< HEAD
-   * Makes some modifications to the provided Avro schema to be compatible with the way we store
-   * Hive data in BigQuery.
-=======
    * Creates a temporary Avro file in GCS for the current task to write records to. This file will
    * later be loaded into the destination BigQuery table by the output committer at the end of the
    * job.
->>>>>>> a22e23cb
    */
   public static DataFileWriter<GenericRecord> createDataFileWriter(
       JobConf jobConf, JobDetails jobDetails) {
     Schema schema = jobDetails.getAvroSchema();
     GenericDatumWriter<GenericRecord> gdw = new GenericDatumWriter<>(schema);
     DataFileWriter<GenericRecord> dataFileWriter = new DataFileWriter<>(gdw);
-    int level = jobConf.getInt(AvroOutputFormat.DEFLATE_LEVEL_KEY, CodecFactory.DEFAULT_DEFLATE_LEVEL);
+    int level =
+        jobConf.getInt(AvroOutputFormat.DEFLATE_LEVEL_KEY, CodecFactory.DEFAULT_DEFLATE_LEVEL);
     String codecName = jobConf.get(AvroJob.OUTPUT_CODEC, "deflate");
     CodecFactory factory =
         codecName.equals(DataFileConstants.DEFLATE_CODEC)
