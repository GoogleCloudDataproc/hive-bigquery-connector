/*
 * Copyright 2022 Google Inc. All Rights Reserved.
 *
 * Licensed under the Apache License, Version 2.0 (the "License");
 * you may not use this file except in compliance with the License.
 * You may obtain a copy of the License at
 *
 *       http://www.apache.org/licenses/LICENSE-2.0
 *
 * Unless required by applicable law or agreed to in writing, software
 * distributed under the License is distributed on an "AS IS" BASIS,
 * WITHOUT WARRANTIES OR CONDITIONS OF ANY KIND, either express or implied.
 * See the License for the specific language governing permissions and
 * limitations under the License.
 */
package com.google.cloud.hive.bigquery.connector.output.indirect;

import com.google.cloud.hive.bigquery.connector.BigQuerySerDe;
import com.google.cloud.hive.bigquery.connector.JobDetails;
import com.google.cloud.hive.bigquery.connector.utils.HiveUtils;
import com.google.cloud.hive.bigquery.connector.utils.avro.AvroDeserializer;
import com.google.cloud.hive.bigquery.connector.utils.avro.AvroUtils.AvroOutput;
import java.io.IOException;
import org.apache.avro.Schema;
import org.apache.avro.generic.GenericRecord;
import org.apache.hadoop.fs.FSDataOutputStream;
import org.apache.hadoop.fs.FileSystem;
import org.apache.hadoop.fs.Path;
import org.apache.hadoop.hive.ql.exec.FileSinkOperator;
import org.apache.hadoop.hive.serde2.objectinspector.StructObjectInspector;
import org.apache.hadoop.io.NullWritable;
import org.apache.hadoop.io.ObjectWritable;
import org.apache.hadoop.io.Writable;
import org.apache.hadoop.mapred.JobConf;
import org.apache.hadoop.mapred.Reporter;
import org.apache.hadoop.mapred.TaskAttemptID;

/**
 * Writes records to an Avro file in GCS. Each task runs its own instance of this writer class, i.e.
 * each task creates a single Avro file. The overall job committer is responsible for loading all
 * the Avro files to BigQuery later on at the end of the job.
 */
public class IndirectAvroRecordWriter
    implements org.apache.hadoop.mapred.RecordWriter<NullWritable, Writable>,
        FileSinkOperator.RecordWriter {

  AvroOutput avroOutput;
  JobConf jobConf;
  TaskAttemptID taskAttemptID;
  StructObjectInspector rowObjectInspector;
  Schema avroSchema;

  public IndirectAvroRecordWriter(JobConf jobConf, JobDetails jobDetails) {
    this.jobConf = jobConf;
    this.taskAttemptID = HiveUtils.taskAttemptIDWrapper(jobConf);
    this.avroOutput = AvroOutput.initialize(jobConf, jobDetails.getAvroSchema());
    this.avroSchema = jobDetails.getAvroSchema();
    this.rowObjectInspector = BigQuerySerDe.getRowObjectInspector(jobDetails.getTableProperties());
  }

  @Override
  public void write(NullWritable nullWritable, Writable writable) throws IOException {
    write(writable);
  }

  @Override
  public void write(Writable writable) throws IOException {
    Object serializedRecord = ((ObjectWritable) writable).get();
    GenericRecord record =
        AvroDeserializer.buildSingleRecord(rowObjectInspector, avroSchema, serializedRecord);
    this.avroOutput.getDataFileWriter().append(record);
  }

  @Override
  public void close(boolean abort) throws IOException {
    if (!abort) {
      JobDetails jobDetails = JobDetails.readJobDetailsFile(jobConf);
      Path filePath =
          IndirectUtils.getTaskAvroTempFile(
<<<<<<< HEAD
              jobConf, jobDetails.getTableId(), jobDetails.getGcsTempPath(), taskAttemptID);
      FSDataOutputStream fsDataOutputStream = filePath.getFileSystem(jobConf).create(filePath);
=======
              jobConf, jobInfo.getTableId(), jobInfo.getGcsTempPath(), taskAttemptID);
      FileSystem fileSystem = filePath.getFileSystem(jobConf);
      FSDataOutputStream fsDataOutputStream = fileSystem.create(filePath);
>>>>>>> 3c9129ba
      avroOutput.getDataFileWriter().flush();
      fsDataOutputStream.write(avroOutput.getOutputStream().toByteArray());
      fsDataOutputStream.close();
    }
  }

  @Override
  public void close(Reporter reporter) throws IOException {
    close(false);
  }
}<|MERGE_RESOLUTION|>--- conflicted
+++ resolved
@@ -77,14 +77,9 @@
       JobDetails jobDetails = JobDetails.readJobDetailsFile(jobConf);
       Path filePath =
           IndirectUtils.getTaskAvroTempFile(
-<<<<<<< HEAD
               jobConf, jobDetails.getTableId(), jobDetails.getGcsTempPath(), taskAttemptID);
-      FSDataOutputStream fsDataOutputStream = filePath.getFileSystem(jobConf).create(filePath);
-=======
-              jobConf, jobInfo.getTableId(), jobInfo.getGcsTempPath(), taskAttemptID);
       FileSystem fileSystem = filePath.getFileSystem(jobConf);
       FSDataOutputStream fsDataOutputStream = fileSystem.create(filePath);
->>>>>>> 3c9129ba
       avroOutput.getDataFileWriter().flush();
       fsDataOutputStream.write(avroOutput.getOutputStream().toByteArray());
       fsDataOutputStream.close();
